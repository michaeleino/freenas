--- conflicted
+++ resolved
@@ -947,30 +947,9 @@
     async def _start_loader(self, **kwargs):
         await self._service("ix-loader", "start", quiet=True, **kwargs)
 
-<<<<<<< HEAD
-    async def __saver_loaded(self):
-        pipe = os.popen("kldstat|grep daemon_saver")
-        out = pipe.read().strip('\n')
-        pipe.close()
-        return (len(out) > 0)
-
-    async def _start_saver(self, **kwargs):
-        if not await self.__saver_loaded():
-            await self._system("kldload daemon_saver")
-
-    async def _stop_saver(self, **kwargs):
-        if await self.__saver_loaded():
-            await self._system("kldunload daemon_saver")
-
-    async def _restart_saver(self, **kwargs):
-        await self._stop_saver()
-        await self._start_saver()
-
     async def _restart_disk(self, **kwargs):
         await self._reload_disk(**kwargs)
 
-=======
->>>>>>> 31ef4543
     async def _reload_disk(self, **kwargs):
         await self._service("ix-fstab", "start", quiet=True, **kwargs)
         await self._service("ix-swap", "start", quiet=True, **kwargs)
