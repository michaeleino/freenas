--- conflicted
+++ resolved
@@ -825,11 +825,6 @@
     def save(self):
         super(CronJobForm, self).save()
         started = notifier().restart("cron")
-<<<<<<< HEAD
-=======
-        #if started is False and models.services.objects.get(srv_service='nfs').srv_enable:
-        #    raise ServiceFailed("nfs", _("The NFS service failed to reload."))
->>>>>>> 41addf1b
 
 from freeadmin.forms import DirectoryBrowser
 class RsyncForm(ModelForm):
@@ -875,10 +870,4 @@
         return w
     def save(self):
         super(RsyncForm, self).save()
-<<<<<<< HEAD
-        started = notifier().restart("cron")
-=======
-        #started = notifier().restart("cron")
-        #if started is False and models.services.objects.get(srv_service='nfs').srv_enable:
-        #    raise ServiceFailed("nfs", _("The NFS service failed to reload."))
->>>>>>> 41addf1b
+        started = notifier().restart("cron")